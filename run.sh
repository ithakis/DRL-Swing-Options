#!/bin/bash

#  nohup "./run.sh" > .terminal_output.txt 2>&1 &
#  tail -f .terminal_output.txt

# Monthly Swing Option Baseline:
args=( 
<<<<<<< HEAD
    # Training parameters
    -n_paths=16384 # 4096 or 16384
    -eval_every=-1 # if -1: Disable evaluation during training
    -n_paths_eval=4096
=======
    # Training parameters - IMPROVED PATH GENERATION
    -n_paths=32768 # 4096 or 8192 or 16384 or 32768
    -eval_every=1024
    -n_paths_eval=4096 # Generates exactly 4096 evaluation paths (shared between RL and LSM)
>>>>>>> 351fa8b8
    -munchausen=0
    -nstep=5
    -learn_every=2
    -per=1
    -iqn=0
    -noise=gauss                  # Use Gaussian noise instead of OU noise
    -bs=64
    -layer_size=128
    --min_replay_size=5000    # Increase from 1000 to 5000
    -t=5e-3
    -lr_a=2e-4 # from lr_a=3e-4
    -lr_c=2e-4 # from lr_c=3e-4
    --compile=0 # Disable JIT compilation for debugging
    -n_cores=2
    
    # # Anual Swing Option Contract Parameters
    # --strike=1.0              # K = 1   (paper works in relative price units)
    # --maturity=1.0            # 1-year delivery period
    # --n_rights=365            # daily decision opportunities (matches notebook n_steps)
    # --q_min=0.0               # bang-bang: 0 or 1 each day
    # --q_max=1.0
    # --Q_min=0.0
    # --Q_max=100.0             # up to 100 call rights
    # --risk_free_rate=0.0      # r = 0 in the experiment
    # --min_refraction_days=0
    # # ── HHK spike-model parameters (Fig. 1 & 10, matches notebook) ───
    # --S0=1.0                  # initial spot (matches strike scale)
    # --alpha=7.0               # OU mean-reversion speed
    # --sigma=1.4               # OU volatility
    # --beta=200.0              # jump decay rate
    # --lam=4.0                 # Poisson-jump intensity (4 spikes / yr)
    # --mu_J=0.4                # mean jump size

    ################################################################################
    # # Monthly Swing Option Contract Parameters
    --strike=1.0              # At-the-money strike
    --maturity=0.0833           # 1 month = 1/12 year
    --n_rights=22               # ~22 trading days in a month
    --q_min=0.0                 # No minimum exercise requirement per day
    --q_max=2.0                 # Max 2 units per day (reasonable daily limit)
    --Q_min=0.0                 # No minimum total exercise requirement
    --Q_max=20.0                # Max 20 units total over the month (10 days worth)
    --risk_free_rate=0.05       # 5% annual risk-free rate
    --min_refraction_days=0     # No refraction period (can exercise daily)
    
    # Market Process Parameters (monthly calibration)
    --S0=1.0                  # Initial spot price
    --alpha=12.0                # Higher mean reversion for monthly timeframe
    --sigma=1.2                 # Moderate volatility for monthly period
    --beta=150.0                # Jump decay rate
    --lam=6.0                   # Jump intensity (6 jumps per year average)
    --mu_J=0.3                  # Mean jump size (30%)
)
<<<<<<< HEAD
python run.py "${args[@]}" -name "MonthlySwing" -seed 1
=======
python run.py "${args[@]}" -name "MonthlySwing1" -seed 1
# python run.py "${args[@]}" -name "Fig10_100_32k" -seed 1
# python run.py "${args[@]}" -name "del" -seed 1
>>>>>>> 351fa8b8
# python run.py "${args[@]}" -name "MonthlySwing_Baseline2" -seed 12 &
# python run.py "${args[@]}" -name "MonthlySwing_Baseline3" -seed 13 &
# python run.py "${args[@]}" -name "MonthlySwing_Baseline4" -seed 14 &
# python run.py "${args[@]}" -name "MonthlySwing_Baseline5" -seed 15 &
# python run.py "${args[@]}" -name "MonthlySwing_Baseline6" -seed 16 &
# python run.py "${args[@]}" -name "MonthlySwing_Baseline7" -seed 17 
# python run.py "${args[@]}" -name "MonthlySwing_Baseline8" -seed 18
# python run.py "${args[@]}" -name "MonthlySwing_Baseline9" -seed 19<|MERGE_RESOLUTION|>--- conflicted
+++ resolved
@@ -5,17 +5,10 @@
 
 # Monthly Swing Option Baseline:
 args=( 
-<<<<<<< HEAD
-    # Training parameters
-    -n_paths=16384 # 4096 or 16384
-    -eval_every=-1 # if -1: Disable evaluation during training
-    -n_paths_eval=4096
-=======
     # Training parameters - IMPROVED PATH GENERATION
     -n_paths=32768 # 4096 or 8192 or 16384 or 32768
     -eval_every=1024
     -n_paths_eval=4096 # Generates exactly 4096 evaluation paths (shared between RL and LSM)
->>>>>>> 351fa8b8
     -munchausen=0
     -nstep=5
     -learn_every=2
@@ -69,13 +62,9 @@
     --lam=6.0                   # Jump intensity (6 jumps per year average)
     --mu_J=0.3                  # Mean jump size (30%)
 )
-<<<<<<< HEAD
-python run.py "${args[@]}" -name "MonthlySwing" -seed 1
-=======
 python run.py "${args[@]}" -name "MonthlySwing1" -seed 1
 # python run.py "${args[@]}" -name "Fig10_100_32k" -seed 1
 # python run.py "${args[@]}" -name "del" -seed 1
->>>>>>> 351fa8b8
 # python run.py "${args[@]}" -name "MonthlySwing_Baseline2" -seed 12 &
 # python run.py "${args[@]}" -name "MonthlySwing_Baseline3" -seed 13 &
 # python run.py "${args[@]}" -name "MonthlySwing_Baseline4" -seed 14 &
