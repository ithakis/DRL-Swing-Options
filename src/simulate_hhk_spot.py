--- conflicted
+++ resolved
@@ -113,13 +113,9 @@
         Tuple of (mean_results, std_results) where each result is a list
         containing the value, lower bound, and upper bound of the statistic.
     """
-<<<<<<< HEAD
-    return 0 #np.log(100.0) + 0.5 * np.cos(2 * np.pi * t)
-=======
     # First Moment: Mean - E[X]
     mean_results = bs.bootstrap(data, stat_func=bs_stats.mean, is_pivotal=False,
                                 iteration_batch_size=128, num_iterations=128*4*16, num_threads=-1)
->>>>>>> 351fa8b8
 
     # Second Moment: Std - Sqrt(Var[X])
     std_results = bs.bootstrap(data, stat_func=bs_stats.std, is_pivotal=False,
